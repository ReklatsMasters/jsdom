--- conflicted
+++ resolved
@@ -110,13 +110,8 @@
       });
       response.on('end', function() {
         if ([301, 302, 303, 307].indexOf(response.statusCode) > -1) {
-<<<<<<< HEAD
-          var redirect = URL.resolve(url, response.headers.location);
-          core.resourceLoader.download(URL.parse(redirect), callback);
-=======
           var redirect = URL.resolve(url, response.headers["location"]);
           core.resourceLoader.download(URL.parse(redirect), referrer, callback);
->>>>>>> 05fff2b9
         } else {
           callback(null, data);
         }
