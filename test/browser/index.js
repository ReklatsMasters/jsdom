--- conflicted
+++ resolved
@@ -3,17 +3,17 @@
   notfound_getelementsbyclassname : function() {
 
       var doc = new browser.Document();
-   
+
       var html = doc.createElement("html");
       doc.appendChild(html);
-      
+
       var body = doc.createElement("body");
       html.appendChild(body);
-      
+
       var p = doc.createElement("p");
       p.className = "unknown";
       body.appendChild(p);
-      
+
       var elements = doc.getElementsByClassName("first-p");
       assertEquals("no results", 0, elements.length);
   },
@@ -22,17 +22,17 @@
   basic_getelementsbyclassname : function() {
 
       var doc = new browser.Document();
-   
+
       var html = doc.createElement("html");
       doc.appendChild(html);
-      
+
       var body = doc.createElement("body");
       html.appendChild(body);
-      
+
       var p = doc.createElement("p");
       p.className = "first-p";
       body.appendChild(p);
-      
+
       var elements = doc.getElementsByClassName("first-p");
       assertSame("p and first-p", p, elements.item(0));
   },
@@ -40,20 +40,20 @@
   multiple_getelementsbyclassname : function() {
 
       var doc = new browser.Document();
-   
+
       var html = doc.createElement("html");
       doc.appendChild(html);
-      
+
       var body = doc.createElement("body");
       html.appendChild(body);
-      
+
       var p = doc.createElement("p");
       p.className = "first-p second third";
       body.appendChild(p);
 
       var first = doc.getElementsByClassName("first-p");
       assertSame("p and first-p", p, first.item(0));
-      
+
       var second = doc.getElementsByClassName("second");
       assertSame("p and second", p, second.item(0));
 
@@ -66,54 +66,54 @@
       var p = doc.createElement("p");
       p.setAttribute("class", "first-p");
       assertSame("class attribute is same as className", p.className,"first-p");
-      
+
       p.className += " second";
       assertSame("className getter/setter", p.className,"first-p second");
   },
-  
+
   basic_getelementbyid : function() {
 
       var doc = new browser.Document();
-   
+
       var html = doc.createElement("html");
       doc.appendChild(html);
-      
+
       var body = doc.createElement("body");
       html.appendChild(body);
-      
+
       var p = doc.createElement("p");
       p.id = "theid";
       body.appendChild(p);
-      
+
       var element = doc.getElementById("theid");
       assertSame("p and #theid", p, element);
-  },  
+  },
   nonexistant_getelementbyid : function() {
 
       var doc = new browser.Document();
-   
+
       var html = doc.createElement("html");
       doc.appendChild(html);
-      
+
       var body = doc.createElement("body");
       html.appendChild(body);
-      
+
       var p = doc.createElement("p");
       p.id = "theid";
       body.appendChild(p);
-      
+
       var element = doc.getElementById("non-existant-id");
       assertSame("p and #theid", null, element);
   },
   remove_nonexistantattribute : function() {
       var doc = new browser.Document();
-   
+
       var html = doc.createElement("html");
       doc.appendChild(html);
-      
+
       var body = doc.createElement("body");
       html.appendChild(body);
-   
+
       exception = false;
       try {
         removedNode = body.removeAttribute("non-existant");
@@ -125,9 +125,9 @@
   },
   render_singletag : function() {
       var doc = new browser.Document();
-   
+
       var p = doc.createElement("p");
-      
+
       var img = doc.createElement("img");
       p.appendChild(img);
       var out = p.outerHTML;
@@ -136,13 +136,13 @@
   },
   parse_scripttags : function() {
     var doc = new browser.Document();
-    
+
     var head = doc.createElement("head");
     var scriptHtml = '<script>alert("hello world")</script>';
     head.innerHTML = scriptHtml;
 
     assertSame("original and processed", head.innerHTML, scriptHtml);
-    
+
   },
   parse_styletags : function() {
     var doc = new browser.Document();
@@ -156,9 +156,9 @@
   },
   parse_doublespacetags : function() {
     var doc = new browser.Document();
-    
+
     var html = '<html><body  class="testing" /></html>';
-    
+
     exception = false;
     try {
       doc.innerHTML = html;
@@ -167,15 +167,14 @@
       exception = true;
     }
     assertFalse("setValue_throws_INVALID_CHARACTER_ERR", exception);
-<<<<<<< HEAD
   },
   serialize_styleattribute : function() {
 	var doc = new browser.Document();
 	doc.appendChild(doc.createElement('html'));
 	doc.documentElement.style.color = 'black';
 	doc.documentElement.style.backgroundColor = 'white';
-	assertEquals('', '<html style="color: black; background-color: white">\r\n</html>\r\n', require('jsdom/browser/domtohtml').domToHtml(doc));
-=======
->>>>>>> e35a1e99
+	assertEquals('',
+               '<html style="color: black; background-color: white">\r\n</html>\r\n',
+               require('jsdom/browser/domtohtml').domToHtml(doc));
   }
 };