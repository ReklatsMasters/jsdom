/* DOM Level2 Events implemented as described here:
 *
 * http://www.w3.org/TR/2000/REC-DOM-Level-2-Events-20001113/events.html
 *
 */
var core = require("./core").dom.level2.core,
    sys = require("sys");

var events = {};

events.EventException = function() {
    if (arguments.length > 0) {
        this._code = arguments[0];
    } else {
        this._code = 0;
    }
    if (arguments.length > 1) {
        this._message = arguments[1];
    } else {
        this._message = "Unspecified event type";
    }
    Error.call(this, this._message);
    if (Error.captureStackTrace) {
        Error.captureStackTrace(this, events.EventException);
    }
};
events.EventException.prototype = {
  get UNSPECIFIED_EVENT_TYPE_ERR() { return 0; },
  get code() { return this._code;}
};
events.EventException.prototype.__proto__ = Error.prototype;

events.Event = function(eventType) {
    this._eventType = eventType;
    this._type = null;
    this._bubbles = null;
    this._cancelable = null;
    this._target = null;
    this._currentTarget = null;
    this._eventPhase = null;
    this._timeStamp = null;
    this._preventDefault = false;
    this._stopPropagation = false;
};
events.Event.prototype = {
    initEvent: function(type, bubbles, cancelable) {
        this._type = type;
        this._bubbles = bubbles;
        this._cancelable = cancelable;
    },
    preventDefault: function() {
        if (this._cancelable) {
            this._preventDefault = true;
        }
    },
    stopPropagation: function() {
        this._stopPropagation = true;
    },
    get CAPTURING_PHASE() { return 1; },
    get AT_TARGET() { return 2; },
    get BUBBLING_PHASE() { return 3; },
    get eventType() { return this._eventType; },
    get type() { return this._type; },
    get bubbles() { return this._bubbles; },
    get cancelable() { return this._cancelable; },
    get target() { return this._target; },
    get currentTarget() { return this._currentTarget; },
    get eventPhase() { return this._eventPhase; },
    get timeStamp() { return this._timeStamp; }
};

events.HTMLEvent = function(eventType) {
    events.Event.call(this, eventType);
};
events.HTMLEvent.prototype.__proto__ = events.Event.prototype;


events.UIEvent = function(eventType) {
    events.Event.call(this, eventType);
    this.view = null;
    this.detail = null;
};
events.UIEvent.prototype = {
    initUIEvent: function(type, bubbles, cancelable, view, detail) {
        this.initEvent(type, bubbles, cancelable);
        this.view = view;
        this.detail = detail;
    },
};
events.UIEvent.prototype.__proto__ = events.Event.prototype;


events.MouseEvent = function(eventType) {
    events.UIEvent.call(this, eventType);
    this.screenX = null;
    this.screenY = null;
    this.clientX = null;
    this.clientY = null;
    this.ctrlKey = null;
    this.shiftKey = null;
    this.altKey = null;
    this.metaKey = null;
    this.button = null;
    this.relatedTarget = null;
};
events.MouseEvent.prototype = {
    initMouseEvent:   function(type,
                               bubbles,
                               cancelable,
                               view,
                               detail,
                               screenX,
                               screenY,
                               clientX,
                               clientY,
                               ctrlKey,
                               altKey,
                               shiftKey,
                               metaKey,
                               button,
                               relatedTarget) {
        this.initUIEvent(type, bubbles, cancelable, view, detail);
        this.screenX  = screenX
        this.screenY  = screenY
        this.clientX  = clientX
        this.clientY  = clientY
        this.ctrlKey  = ctrlKey
        this.shiftKey  = shiftKey
        this.altKey  = altKey
        this.metaKey  = metaKey
        this.button  = button
        this.relatedTarget  = relatedTarget
    }
};
events.MouseEvent.prototype.__proto__ = events.UIEvent.prototype;


events.MutationEvent = function(eventType) {
    events.Event.call(this, eventType);
    this.relatedNode = null;
    this.prevValue = null;
    this.newValue = null;
    this.attrName = null;
    this.attrChange = null;
};
events.MutationEvent.prototype = {
    initMutationEvent:   function(type,
                                  bubbles,
                                  cancelable,
                                  relatedNode,
                                  prevValue,
                                  newValue,
                                  attrName,
                                  attrChange) {
        this.initEvent(type, bubbles, cancelable);
        this.relatedNode = relatedNode;
        this.prevValue = prevValue;
        this.newValue = newValue;
        this.attrName = attrName;
        this.attrChange = attrChange;
    },
    get MODIFICATION() { return 1; },
    get ADDITION() { return 2; },
    get REMOVAL() { return 3; },
};
events.MutationEvent.prototype.__proto__ = events.Event.prototype;


events.EventTarget = function() {};
events.EventTarget.prototype = {
    addEventListener: function(type, listener, capturing) {
        this._listeners = this._listeners || {};
        var listeners = this._listeners[type] || {};
        capturing = (capturing === true);
        var capturingListeners = listeners[capturing] || [];
        for (var i=0; i < capturingListeners.length; i++) {
            if (capturingListeners[i] === listener) {
                return;
            }
        }
        capturingListeners.push(listener);
        listeners[capturing] = capturingListeners;
        this._listeners[type] = listeners;
    },

    removeEventListener: function(type, listener, capturing) {
        var listeners  = this._listeners && this._listeners[type];
        if (!listeners) return;
        var capturingListeners = listeners[(capturing === true)];
        if (!capturingListeners) return;
        for (var i=0; i < capturingListeners.length; i++) {
            if (capturingListeners[i] === listener) {
                capturingListeners.splice(i, 1);
                return;
            }
        }
    },

    dispatchEvent: function(event) {
        if (event == null) {
            throw new events.EventException(0, "Null event");
        }
        if (event._type == null || event._type == "") {
            throw new events.EventException(0, "Uninitialized event");
        }


        var nextTarget = null;
        var targetList = [];


        function _getListeners(target, type, capturing) {
            var listeners = target._listeners
                    && target._listeners[type]
                    && target._listeners[type][capturing];
            if (listeners && listeners.length) {
                return listeners;
            }
            return [];
        }

        function _dispatchEvent(event, iterator, capturing) {
            var target = iterator();
            while (target && !event._stopPropagation) {
                listeners = _getListeners(target, event._type, capturing);
                for (var y = 0; y < listeners.length; y++) {
                    event._currentTarget = target;
                    try {
                        listeners[y].call(target, event);
                    } catch (e) {
                        sys.log("Listener "
                            + sys.inspect(listeners[y])
                            + "\n\n on target \n\n"
                            + sys.inspect(target)
                            + "\n\n threw error \n\n"
                            + sys.inspect(e)
                            + "\n\n handling event \n\n"
                            + sys.inspect(event));
                    }
                }
                target = iterator();
            }
            return !event._stopPropagation;
        }


        event._target = this;

        //per the spec we gather the list of targets first to ensure
        //against dom modifications during actual event dispatch
        nextTarget = this.parentNode;
        while (nextTarget) {
            targetList.push(nextTarget);
            nextTarget = nextTarget.parentNode;
        }


        var i = targetList.length,
        iterator = function() { return i >=0 ? targetList[--i] : null };

        event._eventPhase = event.CAPTURING_PHASE;
        if (!_dispatchEvent(event, iterator, true)) return event._preventDefault;


        i = 1;
        iterator = function() { return i-- ? event._target : null };
        event._eventPhase = event.AT_TARGET;
        if (!_dispatchEvent(event, iterator, false)) return event._preventDefault;

        var traditionalHandler = this["on" + event._type];
        if (traditionalHandler) {
          try {
            if (traditionalHandler(event) === false) {
              return true;
            }
          }
          catch (e) {
            sys.log("The on" + event._type + " handler"
              + "\n\n on target \n\n"
              + sys.inspect(this)
              + "\n\n threw error \n\n"
              + sys.inspect(e)
              + "\n\n handling event \n\n"
              + sys.inspect(event));
          }
        }

        if (event._bubbles && !event._stopPropagation) {
            i = 0;
            iterator = function() { return i < targetList.length ? targetList[i++] : null };
            event._eventPhase = event.BUBBLING_PHASE;
            _dispatchEvent(event, iterator, false);
        }

        return event._preventDefault;
    }

};


core.Node.prototype.__proto__ = events.EventTarget.prototype;

function getDocument(el) {
  return el.nodeType == 9 ? el : el.ownerDocument;
}

function mutationEventsEnabled(el) {
<<<<<<< HEAD
  return (el.nodeType == 1 || el.nodeType == 9); //TODO getDocument(el).isSupported('MutationEvents', '2.0');
}

function advise(clazz, method, advice) {
    var proto = clazz.prototype,
        impl = proto[method];
=======
  return true; //TODO getDocument(el).isSupported('MutationEvents', '2.0');
}

// Wrap the level-1 implementation of appendChild() to dispatch a DOMNodeInserted event
(function(level1) {
    core.Node.prototype.appendChild = function(newChild) {
        var ret = level1.call(this, newChild),
            ev,
            type = this.nodeType,
            doc = getDocument(this);

        if (mutationEventsEnabled(this)) {
          if (type == 1 || type == 9 || type == 10) {
            ev = doc.createEvent("MutationEvents");
            ev.initMutationEvent("DOMNodeInserted", true, false, this, null, null, null, null);
            newChild.dispatchEvent(ev);
          }
          if (type == 9 || this._attachedToDocument) {
            ev = doc.createEvent("MutationEvents");
            ev.initMutationEvent("DOMNodeInsertedIntoDocument", false, false, null, null, null, null, null);
            core.visitTree(newChild, function(el) {
              if (el.nodeType == 1) {
                el.dispatchEvent(ev);
                el._attachedToDocument = true;
              }
            });
          }
        }
        return ret;
    };
})(core.Node.prototype.appendChild);
>>>>>>> 48675596

  proto[method] = function() {
    var args = Array.prototype.slice.call(arguments);
    var ret = impl.apply(this, arguments);
    args.unshift(ret);
    return advice.apply(this, args) || ret;
  };
}

function adviseBefore(clazz, method, advice) {
  var proto = clazz.prototype,
      impl = proto[method];

  proto[method] = function() {
    advice.apply(this, arguments);
    return impl.apply(this, arguments);
  };
}

function dispatchInsertionEvent(append) {
  return function(ret, newChild, refChild) {
    if ((append || refChild != null) && mutationEventsEnabled(this)) {
      var doc = getDocument(this),
          ev = doc.createEvent("MutationEvents");
<<<<<<< HEAD

      ev.initMutationEvent("DOMNodeInserted", true, false, this, null, null, null, null);
      newChild.dispatchEvent(ev);
      if (this.nodeType == 9 || this._attachedToDocument) {
=======
          ev.initMutationEvent("DOMNodeRemovedFromDocument", false, false, null, null, null, null, null);
          core.visitTree(oldChild, function(el) {
            if (el.nodeType == 1) {
              el.dispatchEvent(ev);
              el._attachedToDocument = false;
            }
          });
        }
        return level1.call(this, oldChild);
    };
})(core.Node.prototype.removeChild);

// Wrap the level-1 implementation to dispatch a DOMAttrModified event
(function(level1) {
    core.AttrNodeMap.prototype.removeNamedItem = function(name) {
        var node,
            target = this._parentNode,
            doc = target.ownerDocument,
            ev;

        node = level1.call(this, name);
        if (mutationEventsEnabled(target)) {
          ev = doc.createEvent("MutationEvents");
          ev.initMutationEvent("DOMAttrModified", true, false, this._parentNode, node.value, null, node.name, ev.REMOVAL);
          target.dispatchEvent(ev);
        }
        return node;
    };
})(core.AttrNodeMap.prototype.removeNamedItem);

// Wrap the level-1 implementation to dispatch a DOMAttrModified event
(function(level1) {
    core.AttrNodeMap.prototype.setNamedItem = function(node) {
        var target = this._parentNode,
            doc = target.ownerDocument,
            ev;

      if (mutationEventsEnabled(target)) {
>>>>>>> 48675596
        ev = doc.createEvent("MutationEvents");
        ev.initMutationEvent("DOMNodeInsertedIntoDocument", false, false, null, null, null, null, null);
        core.visitTree(newChild, function(el) { 
          if (el.nodeType == 1) {
            el.dispatchEvent(ev);
            el._attachedToDocument = true;
          }
        });
      }
    }
  };
}

function dispatchRemovalEvent(oldChild) {
  if (mutationEventsEnabled(this)) {
    var doc = getDocument(this),
        ev = doc.createEvent("MutationEvents");

    ev.initMutationEvent("DOMNodeRemoved", true, false, this, null, null, null, null);
    oldChild.dispatchEvent(ev);

    ev = doc.createEvent("MutationEvents");
    ev.initMutationEvent("DOMNodeRemovedFromDocument", false, false, null, null, null, null, null);
    core.visitTree(oldChild, function(el) { 
      if (el.nodeType == 1) {
        el.dispatchEvent(ev);
        el._attachedToDocument = false;
      }
    });
  }
}

function dispatchAttrEvent(change, arg) {
  return function(ret) {
    var target = this._parentNode,
        node = arguments[arg];

    if (mutationEventsEnabled(target)) {
      var doc = target.ownerDocument,
          attrChange = events.MutationEvent.prototype[change],
          ev = doc.createEvent("MutationEvents");

      ev.initMutationEvent("DOMAttrModified", true, false, target, node.value, null, node.name, attrChange);
      target.dispatchEvent(ev);
    }
  }
}

advise(core.Node, 'insertBefore', dispatchInsertionEvent());
advise(core.Node, 'appendChild', dispatchInsertionEvent(true));
adviseBefore(core.Node, 'removeChild', dispatchRemovalEvent);

advise(core.AttrNodeMap, 'removeNamedItem', dispatchAttrEvent('REMOVAL', 0));
advise(core.AttrNodeMap, 'setNamedItem', dispatchAttrEvent('ADDITION', 1));


core.Document.prototype.createEvent = function(eventType) {
    switch (eventType) {
        case "MutationEvents": return new events.MutationEvent(eventType);
        case "UIEvents": return new events.UIEvent(eventType);
        case "MouseEvents": return new events.MouseEvent(eventType);
        case "HTMLEvents": return new events.HTMLEvent(eventType);
    }
    return new events.Event(eventType);
};


exports.dom =
{
  level2 : {
    core   : core,
    events : events
  }
};
<|MERGE_RESOLUTION|>--- conflicted
+++ resolved
@@ -305,46 +305,12 @@
 }
 
 function mutationEventsEnabled(el) {
-<<<<<<< HEAD
   return (el.nodeType == 1 || el.nodeType == 9); //TODO getDocument(el).isSupported('MutationEvents', '2.0');
 }
 
 function advise(clazz, method, advice) {
     var proto = clazz.prototype,
         impl = proto[method];
-=======
-  return true; //TODO getDocument(el).isSupported('MutationEvents', '2.0');
-}
-
-// Wrap the level-1 implementation of appendChild() to dispatch a DOMNodeInserted event
-(function(level1) {
-    core.Node.prototype.appendChild = function(newChild) {
-        var ret = level1.call(this, newChild),
-            ev,
-            type = this.nodeType,
-            doc = getDocument(this);
-
-        if (mutationEventsEnabled(this)) {
-          if (type == 1 || type == 9 || type == 10) {
-            ev = doc.createEvent("MutationEvents");
-            ev.initMutationEvent("DOMNodeInserted", true, false, this, null, null, null, null);
-            newChild.dispatchEvent(ev);
-          }
-          if (type == 9 || this._attachedToDocument) {
-            ev = doc.createEvent("MutationEvents");
-            ev.initMutationEvent("DOMNodeInsertedIntoDocument", false, false, null, null, null, null, null);
-            core.visitTree(newChild, function(el) {
-              if (el.nodeType == 1) {
-                el.dispatchEvent(ev);
-                el._attachedToDocument = true;
-              }
-            });
-          }
-        }
-        return ret;
-    };
-})(core.Node.prototype.appendChild);
->>>>>>> 48675596
 
   proto[method] = function() {
     var args = Array.prototype.slice.call(arguments);
@@ -369,51 +335,10 @@
     if ((append || refChild != null) && mutationEventsEnabled(this)) {
       var doc = getDocument(this),
           ev = doc.createEvent("MutationEvents");
-<<<<<<< HEAD
 
       ev.initMutationEvent("DOMNodeInserted", true, false, this, null, null, null, null);
       newChild.dispatchEvent(ev);
       if (this.nodeType == 9 || this._attachedToDocument) {
-=======
-          ev.initMutationEvent("DOMNodeRemovedFromDocument", false, false, null, null, null, null, null);
-          core.visitTree(oldChild, function(el) {
-            if (el.nodeType == 1) {
-              el.dispatchEvent(ev);
-              el._attachedToDocument = false;
-            }
-          });
-        }
-        return level1.call(this, oldChild);
-    };
-})(core.Node.prototype.removeChild);
-
-// Wrap the level-1 implementation to dispatch a DOMAttrModified event
-(function(level1) {
-    core.AttrNodeMap.prototype.removeNamedItem = function(name) {
-        var node,
-            target = this._parentNode,
-            doc = target.ownerDocument,
-            ev;
-
-        node = level1.call(this, name);
-        if (mutationEventsEnabled(target)) {
-          ev = doc.createEvent("MutationEvents");
-          ev.initMutationEvent("DOMAttrModified", true, false, this._parentNode, node.value, null, node.name, ev.REMOVAL);
-          target.dispatchEvent(ev);
-        }
-        return node;
-    };
-})(core.AttrNodeMap.prototype.removeNamedItem);
-
-// Wrap the level-1 implementation to dispatch a DOMAttrModified event
-(function(level1) {
-    core.AttrNodeMap.prototype.setNamedItem = function(node) {
-        var target = this._parentNode,
-            doc = target.ownerDocument,
-            ev;
-
-      if (mutationEventsEnabled(target)) {
->>>>>>> 48675596
         ev = doc.createEvent("MutationEvents");
         ev.initMutationEvent("DOMNodeInsertedIntoDocument", false, false, null, null, null, null, null);
         core.visitTree(newChild, function(el) { 
