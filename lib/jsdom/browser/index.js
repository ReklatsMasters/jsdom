--- conflicted
+++ resolved
@@ -6,11 +6,7 @@
     HTMLEncode    = htmlencoding.HTMLEncode,
     HTMLDecode    = htmlencoding.HTMLDecode,
     jsdom         = require('../../jsdom'),
-<<<<<<< HEAD
-    util          = require('../util');
-=======
     Contextify    = require('contextify');
->>>>>>> fdd605c7
 
 function NOT_IMPLEMENTED(target) {
   return function() {
