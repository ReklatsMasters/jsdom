--- conflicted
+++ resolved
@@ -3,10 +3,8 @@
     domToHtml     = require('../browser/domtohtml').domToHtml,
     htmlencoding  = require('../browser/htmlencoding'),
     HTMLEncode    = htmlencoding.HTMLEncode,
-    HTMLDecode    = htmlencoding.HTMLDecode;
-
-<<<<<<< HEAD
-var util = require('../util');
+    HTMLDecode    = htmlencoding.HTMLDecode,
+    util          = require('../util');
 
 (function (_validate) {
   util.validate = function (element, type, value, mode) {
@@ -24,17 +22,11 @@
 })(util.validate);
 
 var xsi = 'http://www.w3.org/2001/XMLSchema-instance';
-=======
+
 // modify cloned instance for more info check: https://github.com/tmpvar/jsdom/issues/325
 core = Object.create(core);
 
 /*
-  valuetype DOMString sequence<unsigned short>;
-  typedef   unsigned long long DOMTimeStamp;
-  typedef   any DOMUserData;
-  typedef   Object DOMObject;
->>>>>>> fdd605c7
-
 // ExceptionCode
 core.VALIDATION_ERR                 = 16;
 core.TYPE_MISMATCH_ERR              = 17;
