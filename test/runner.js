var sys = require("sys");

var mixin = function(target) {
  var i = 1, length = arguments.length, source;
  for ( ; i < length; i++ ) {
    // Only deal with defined values
    if ( (source = arguments[i]) !== undefined ) {
      Object.getOwnPropertyNames(source).forEach(function(k){
        var d = Object.getOwnPropertyDescriptor(source, k) || {value:source[k]};
        if (d.get) {
          target.__defineGetter__(k, d.get);
          if (d.set) target.__defineSetter__(k, d.set);
        }
        else if (target !== d.value) {
          target[k] = d.value;
        }
      });
    }
  }
  return target;
};

mixin(global, require(__dirname + "/mjsunit"));
mixin(global, require("./DOMTestCase"));

// Compat Layer
global.builder = {
  contentType: "",
  type: "",
  testDirectory: ""
};

global.load = function(docRef, doc, name) {
  var file = __dirname + "/" + global.builder.testDirectory +
             "/files/" + name + "." + global.builder.type,
      fn = require(file);


  if (!fn[name]) {
    throw new Error("Test method " + name + " not found..");
  }

  try {
    return fn[name].call(global);
  } catch (e) {
    debug(e.stack);
  }
};

global.checkInitialization = function() {
  return null;
};


global.debug = function(val) {
  var str;
  try {
    str = JSON.stringify(val, null, "  ");
  } catch (e) {
    str = sys.inspect(val, null, true);
  }
  sys.debug(str);
  process.exit();

}
// End Compat Layer

var suites = {
  "level1/core" : { cases: require("./level1/core").tests, setUp : function() {
      mixin(global, require("../lib/jsdom/level1/core").dom.level1.core);
      global.builder.contentType   = "text/xml";
      global.builder.type          = "xml";
      global.builder.testDirectory = "level1/core";
    }
  },
  "level1/html" : { cases: require("./level1/html").tests, setUp : function() {
      mixin(global, require("../lib/jsdom/level1/core").dom.level1.core);
      global.builder.contentType   = "text/html";
      global.builder.type          = "html";
      global.builder.testDirectory = "level1/html";
    }
  },
  "level1/svg"  : { cases: require("./level1/svg").tests, setUp : function() {
      mixin(global, require("../lib/jsdom/level1/core").dom.level1.core);
      global.builder.contentType   = "image/svg+xml";
      global.builder.type          = "svg";
      global.builder.testDirectory = "level1/svg";
    }
  },
  "level2/core" : { cases: require("./level2/core").tests, setUp : function() {
      global.builder.contentType   = "text/xml";
      global.builder.type          = "xml";
<<<<<<< HEAD
      global.builder.testDirectory = "level2/core";

    }
  },
  "browser"     : { cases: require("./browser").tests, setUp : function() {
      global.dom = require(__dirname + "/../lib/jsdom/level1/core").dom.level1.core;
      global.browser = require(__dirname + "/../lib/jsdom/browser").browserAugmentation(dom);

      global.builder.contentType   = "text/html";
      global.builder.type          = "html";
      global.builder.testDirectory = "browser";
    }
  },
  "window"     : { cases: require("./window").tests, setUp : function() {
      global.dom = require(__dirname + "/../lib/jsdom/level1/core").dom.level1.core;
      global.window = require(__dirname + "/../lib/jsdom/browser").windowAugmentation(dom);

      global.builder.contentType   = "text/html";
      global.builder.type          = "html";
      global.builder.testDirectory = "browser";
    }
  },
  "jsdom"     : { cases: require("./jsdom").tests, setUp : function() {
      global.jsdom = require(__dirname + "/../lib/jsdom");
      global.builder.contentType   = "text/html";
      global.builder.type          = "html";
      global.builder.testDirectory = "browser";
    }
  }
=======
      global.builder.testDirectory = "level2/core"; 
    }
  },
>>>>>>> 20e006f9
  /*
    Ignoring for now..
  "level2/html" : { cases: require("./level2/html").tests, setUp : function() {
      global.builder.contentType   = "text/html";
      global.builder.type          = "html";
      global.builder.testDirectory = "level2/html";
    }
  },
 "level3/core" : { cases: require("./level3/core").tests, setUp : function() {
     global.builder.contentType   = "text/xml";
     global.builder.type          = "xml";
     global.builder.testDirectory = "level3/core";
   }
 },
 "level3/ls"   : { cases: require("./level3/ls").tests, setUp : function() {
      global.builder.contentType   = "text/html";
      global.builder.type          = "html";
      global.builder.testDirectory = "level3/ls";
    }
  }
*/
  "browser"     : { cases: require("./browser").tests, setUp : function() {
      global.dom = require(__dirname + "/../lib/jsdom/level1/core").dom.level1.core;
      global.browser = require(__dirname + "/../lib/jsdom/browser").browserAugmentation(dom);
      
      global.builder.contentType   = "text/html";
      global.builder.type          = "html";
      global.builder.testDirectory = "browser";  
    }
  },
  "window"     : { cases: require("./window").tests, setUp : function() {
      global.dom = require(__dirname + "/../lib/jsdom/level1/core").dom.level1.core;
      global.window = require(__dirname + "/../lib/jsdom/browser").windowAugmentation(dom);
      
      global.builder.contentType   = "text/html";
      global.builder.type          = "html";
      global.builder.testDirectory = "browser";  
    }
  }
};

require("mjsunit.runner/runner").run(suites);<|MERGE_RESOLUTION|>--- conflicted
+++ resolved
@@ -90,9 +90,7 @@
   "level2/core" : { cases: require("./level2/core").tests, setUp : function() {
       global.builder.contentType   = "text/xml";
       global.builder.type          = "xml";
-<<<<<<< HEAD
       global.builder.testDirectory = "level2/core";
-
     }
   },
   "browser"     : { cases: require("./browser").tests, setUp : function() {
@@ -120,11 +118,6 @@
       global.builder.testDirectory = "browser";
     }
   }
-=======
-      global.builder.testDirectory = "level2/core"; 
-    }
-  },
->>>>>>> 20e006f9
   /*
     Ignoring for now..
   "level2/html" : { cases: require("./level2/html").tests, setUp : function() {
@@ -146,24 +139,6 @@
     }
   }
 */
-  "browser"     : { cases: require("./browser").tests, setUp : function() {
-      global.dom = require(__dirname + "/../lib/jsdom/level1/core").dom.level1.core;
-      global.browser = require(__dirname + "/../lib/jsdom/browser").browserAugmentation(dom);
-      
-      global.builder.contentType   = "text/html";
-      global.builder.type          = "html";
-      global.builder.testDirectory = "browser";  
-    }
-  },
-  "window"     : { cases: require("./window").tests, setUp : function() {
-      global.dom = require(__dirname + "/../lib/jsdom/level1/core").dom.level1.core;
-      global.window = require(__dirname + "/../lib/jsdom/browser").windowAugmentation(dom);
-      
-      global.builder.contentType   = "text/html";
-      global.builder.type          = "html";
-      global.builder.testDirectory = "browser";  
-    }
-  }
 };
 
 require("mjsunit.runner/runner").run(suites);