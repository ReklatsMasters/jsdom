var path = require("path"),
    fs   = require("fs");
    
exports.tests = {

  build_window : function() {
    var window = jsdom.jsdom().createWindow();
    assertNotNull("window must be a new object!", window);
    assertNotNull(window.document);
  },

  jsdom_takes_html : function() {
    var document = jsdom.jsdom('<a id="test" href="#test">');
    assertEquals("Passing html into jsdom() should populate the resulting doc",
                 document.getElementById("test").getAttribute("href"),
                 "#test");
  },

  jsdom_method_creates_default_document : function() {
    var doc = jsdom.jsdom();
    assertEquals("Calling jsdom.jsdom() should automatically populate the doc",
                 doc.documentElement.nodeName,
                 "HTML");
  },

  jquerify : function() {
    var jQueryFile = __dirname + "/../../example/jquery/jquery.js",
        jQueryUrl = "http://code.jquery.com/jquery-1.4.4.min.js",
        caught = false,
        res = null;

    function tmpWindow() {
      return jsdom.jsdom(null, null, {documentRoot: __dirname}).createWindow();
    }

    function testFunction(window, jQuery) {
      assertNotNull("jQuery should be attached to the window", window.jQuery.find);
      assertNotNull("jQuery should be attached to the window", jQuery.find);
      jQuery("body").html('<p id="para"><a class="link">click <em class="emph">ME</em></a></p>');
      res = jQuery("#para .emph").text();
      res2 = jQuery("a.link .emph").text();

      assertEquals("selecting from body",
                   jQuery('p#para a.link',window.document.body).attr('class'),
                   'link');

      assertTrue('jQuery version 1.4.4', jQuery('body').jquery === '1.4.4');

      assertEquals("selector should work as expected", "ME", res);
      assertEquals("selector should work as expected", "ME", res2);
      assertFalse("compareDocumentPosition should not fail", caught);
    };

    jsdom.jQueryify(tmpWindow(), jQueryFile, testFunction);
    jsdom.jQueryify(tmpWindow(), jQueryUrl, testFunction);
  },

  env_with_absolute_file : function() {
    jsdom.env({
      html : path.join(__dirname, 'files', 'env.html'),
      scripts : [
        path.join(__dirname, '..', '..', 'example', 'jquery', 'jquery.js')
      ],
      done : function(errors, window) {
        assertNull('there should have been no errors', errors)
        var $ = window.jQuery, text = 'Let\'s Rock!';
        $('body').text(text);
        assertEquals("jsdom.env() should load jquery, a document and add some text to the body.",
                   $('body').text(), text);
      }
    });
  },

  env_with_html : function() {
    var html = "<html><body><p>hello world!</p></body></html>";
    jsdom.env({
      html : html,
      done : function(errors, window) {
        assertNull("error should be null", errors);
        assertNotNull("window should be valid", window.location);
      }
    })
  },

  env_with_non_existant_script : function() {
    var html = "<html><body><p>hello world!</p></body></html>";
    jsdom.env({
      html    : html,
      scripts : ['path/to/invalid.js', 'another/invalid.js'],
      done    : function(errors, window) {
        assertNotNull("error should not be null", errors);
        assertEquals("errors is an array", errors.length, 2)
        assertNotNull("window should be valid", window.location);
      }
    });
  },

  env_with_url : function() {
    // spawn an http server
    var
    routes = {
      "/js" : "window.attachedHere = 123",
      "/html" : "<a href='/path/to/hello'>World</a>"
    },
    server = require("http").createServer(function(req, res) {
      res.writeHead(200, {
        "Content-length" : routes[req.url].length
      });
      res.end(routes[req.url]);
    }),
    html = "<html><body><p>hello world!</p></body></html>";

    server.listen(64000);

    jsdom.env({
      html    : "http://127.0.0.1:64000/html",
      scripts : "http://127.0.0.1:64000/js",
      done    : function(errors, window) {
        server.close();
        assertNull("error should not be null", errors);
        assertNotNull("window should be valid", window.location);
        assertEquals("script should execute on our window", window.attachedHere, 123);
        assertEquals("anchor text", window.document.getElementsByTagName("a").item(0).innerHTML, 'World');
      }
    });
  },
  
  env_processArguments_invalid_args : function() {
    var caught = 0;

    try {
      jsdom.env.processArguments();
    } catch (e) {
      caught++;
    }

    try {
      jsdom.env.processArguments({});
    } catch (e) {
      caught++;
    }

    try {
      jsdom.env.processArguments([{
        html : 'abc123'
      }]);
    } catch (e) {
      caught++;
    }

    try {
      jsdom.env.processArguments([{
        done : function() {}
      }]);
    } catch (e) {
      caught++;
    }

    assertEquals("the previous ops should be caught", caught, 4);
  },
  
  env_processArguments_config_object : function() {
    var config = jsdom.env.processArguments([{
      html : "",
      done : function() {}
    }]);

    assertNotNull("has done", config.done);
    assertNotNull("has html", config.html);
  },

  env_processArguments_object_and_callback : function() {
    var config = jsdom.env.processArguments([{
      html    : "",
      scripts : ['path/to/some.js', 'another/path/to.js']
    },
    function() {}
    ]);

    assertNotNull("has done", config.done);
    assertNotNull("has html", config.html);
    assertEquals('has code', 2, config.scripts.length);
  },

  env_processArguments_all_args_no_config : function() {
    var config = jsdom.env.processArguments([
      "<html></html>",
      ['script.js'],
      function() {}
    ]);

    assertNotNull("has done", config.done);
    assertNotNull("has html", config.html);
    assertEquals('script length should be 1', 1, config.scripts.length);
  },

  env_processArguments_all_args_with_config : function() {
    var config = jsdom.env.processArguments([
      "<html></html>",
      ['script.js'],
      { features : [] },
      function() {},
    ]);

    assertNotNull("has done", config.done);
    assertNotNull("has html", config.html);
    assertEquals('script length should be 1', 1, config.scripts.length);
    assertNotNull("has config.features", config.config.features);
  },
  
  plain_window_document : function() {
    var window = (jsdom.createWindow());
    assertTrue("jsdom.createWindow() should create a documentless window",
               typeof window.document === 'undefined');
  },

  appendChild_to_document_with_existing_documentElement: function() {
    var caught;
    try {
      var doc = jsdom.jsdom();
      doc.appendChild(doc.createElement('html'));
    }
    catch (e) {
      caught = e;
    }
    assertEquals('Should throw HIERARCHY_ERR', 3, caught.code);
  },

  apply_jsdom_features_at_build_time : function() {
    var doc  = new (jsdom.defaultLevel.Document)(),
        doc2 = new (jsdom.defaultLevel.Document)(),
        i,
        defaults = jsdom.defaultDocumentFeatures,
        l = defaults.length;

    jsdom.applyDocumentFeatures(doc);

    for (i=0; i<l; i++) {
      assertTrue("Document has all of the default features",
                 doc.implementation.hasFeature(defaults[i]));
    }

    jsdom.applyDocumentFeatures(doc2, {
      'FetchExternalResources' : false
    });

    assertTrue("Document has 'ProcessExternalResources'",
               doc2.implementation.hasFeature('ProcessExternalResources'));
    assertFalse("Document does not have 'FetchExternalResources'",
                doc2.implementation.hasFeature('FetchExternalResources'));
  },
  ensure_scripts_can_be_disabled_via_options_features : function() {
    var html = '\
<html>\
  <head>\
    <script type="text/javascript" src="./jsdom/files/hello.js"></script>\
  </head>\
  <body>\
    <span id="test">hello from html</span>\
  </body>\
</html>';

    var doc = jsdom.jsdom(html), doc2;

    doc.onload = function() {
      assertEquals("js should be executed",
                   'hello from javascript',
                   doc.getElementById("test").innerHTML);
    };

    doc2 = jsdom.jsdom(html, null, {
      features : {
        FetchExternalResources   : ['script'],
        ProcessExternalResources : false
      }
    });

    doc2.onload = function() {
      assertEquals("js should not be executed (doc2)",
                   'hello from html',
                   doc2.getElementById("test").innerHTML);
    }
  },

  importNode: function() {
    var caught = false;
    try {
      var doc1 = jsdom.jsdom('<html><body><h1 id="headline">Hello <span id="world">World</span></h1></body></html>'),
          doc2 = jsdom.jsdom();

      doc2.body.appendChild(doc2.importNode(doc1.getElementById('headline'), true));
      doc2.getElementById('world').className = 'foo';
    }
    catch (err) {
      caught = err;
    }
    assertFalse("Importing nodes should not fail", caught);

  },

  window_is_augmented_with_dom_features : function() {
    var document = jsdom.jsdom(),
        window   = document.createWindow();

    assertEquals("window must be augmented", true, window._augmented);
    assertNotNull("window must include Element", window.Element);
  },

  queryselector : function() {
    var html     = '<html><body><div id="main"><p>Foo</p><p>Bar</p></div></body></html>',
        document = jsdom.jsdom(html, null, {
          features : {
            'QuerySelector' : true
          }
        }),
        div      = document.body.children.item(0);

    var element = document.querySelector("#main p");

    assertSame("p and first-p", div.children.item(0), element);

    var element2 = div.querySelector("p");
    assertSame("p and first-p", div.children.item(0), element2);
  },

  queryselectorall : function() {
    var html     = '<html><body><div id="main"><p>Foo</p><p>Bar</p></div></body></html>',
        document = jsdom.jsdom(html, null, {
          features : {
            'QuerySelector' : true
          }
        }),
        div      = document.body.children.item(0),
        elements = document.querySelectorAll("#main p");

    assertEquals("two results", 2, elements.length);
    assertSame("p and first-p", div.children.item(0), elements.item(0));
    assertSame("p and second-p", div.children.item(1), elements.item(1));

    var elements2 = div.querySelectorAll("p");
    assertEquals("two results", 2, elements2.length);
    assertSame("p and first-p", div.children.item(0), elements2.item(0));
    assertSame("p and second-p", div.children.item(1), elements2.item(1));

    var elements3 = div.querySelectorAll("#main p");
    assertEquals("two results", 2, elements3.length);
    assertSame("p and first-p", div.children.item(0), elements3.item(0));
    assertSame("p and second-p", div.children.item(1), elements3.item(1));

    var topNode = document.createElement('p'),
        newNode = document.createElement('p');
    topNode.id = "fuz";
    newNode.id = "buz";

    topNode.appendChild(newNode);
    var elements4 = topNode.querySelectorAll("#fuz #buz");
    assertEquals("one result", 1, elements4.length);
    assertSame("newNode and first-p", newNode, elements4.item(0));
  },

  scripts_share_a_global_context : function() {
    var window = jsdom.jsdom('<html><head><script type="text/javascript">\
hello = "hello";\
window.bye = "good";\
var abc = 123;\
</script><script type="text/javascript">\
hello += " world";\
bye = bye + "bye";\
(function() { var hidden = "hidden"; window.exposed = hidden; })();\
</script></head><body></body></html>').createWindow();

   assertEquals("window should be the global context",
                "hello world", window.hello);

   assertEquals("window should be the global context",
                "goodbye", window.bye);

   assertEquals('local vars should not leak out to the window',
                123, window.abc);

   assertTrue('vars in a closure are safe', typeof window.hidden === 'undefined');
   assertEquals('vars exposed to the window are global', 'hidden', window.exposed);
  },
  url_resolution: function() {
      var html = '\
  <html>\
    <head></head>\
    <body>\
      <a href="http://example.com" id="link1">link1</a>\
      <a href="/local.html" id="link2">link2</a>\
      <a href="local.html" id="link3">link3</a>\
      <a href="../../local.html" id="link4">link4</a>\
      <a href="#here" id="link5">link5</a>\
      <a href="//example.com/protocol/avoidance.html" id="link6">protocol</a>\
    </body>\
  </html>'

      function testLocal() {
        var url = '/path/to/docroot/index.html'
        var doc = jsdom.jsdom(html, null, {url: url});
        assertEquals("Absolute URL should be left alone", 'http://example.com', doc.getElementById("link1").href);
        assertEquals("Relative URL should be resolved", '/local.html', doc.getElementById("link2").href);
        assertEquals("Relative URL should be resolved", '/path/to/docroot/local.html', doc.getElementById("link3").href);
        assertEquals("Relative URL should be resolved", '/path/local.html', doc.getElementById("link4").href);
        assertEquals("Relative URL should be resolved", '/path/to/docroot/index.html#here', doc.getElementById("link5").href);
        //assertEquals("Protocol-less URL should be resolved", '//prototol/avoidance.html', doc.getElementById("link6").href);
      }

      function testRemote() {
        var url = 'http://example.com/path/to/docroot/index.html'
        var doc = jsdom.jsdom(html, null, {url: url});
        assertEquals("Absolute URL should be left alone", 'http://example.com',
                     doc.getElementById("link1").href);
        assertEquals("Relative URL should be resolved", 'http://example.com/local.html',
                     doc.getElementById("link2").href);
        assertEquals("Relative URL should be resolved", 'http://example.com/path/to/docroot/local.html',
                     doc.getElementById("link3").href);
        assertEquals("Relative URL should be resolved", 'http://example.com/path/local.html',
                     doc.getElementById("link4").href);
        assertEquals("Relative URL should be resolved", 'http://example.com/path/to/docroot/index.html#here',
                     doc.getElementById("link5").href);
        assertEquals("Relative URL should be resolved", 'http://example.com/protocol/avoidance.html',
                     doc.getElementById("link6").href);
      }

      function testBase() {
        var url  = 'blahblahblah-invalid',
            doc  = jsdom.jsdom(html, null, {url: url}),
            base = doc.createElement("base");

        base.href = 'http://example.com/path/to/docroot/index.html';
        doc.getElementsByTagName("head").item(0).appendChild(base);

        assertEquals("Absolute URL should be left alone", 'http://example.com',
                     doc.getElementById("link1").href);
        assertEquals("Relative URL should be resolved", 'http://example.com/local.html',
                     doc.getElementById("link2").href);
        assertEquals("Relative URL should be resolved", 'http://example.com/path/to/docroot/local.html',
                     doc.getElementById("link3").href);
        assertEquals("Relative URL should be resolved", 'http://example.com/path/local.html',
                     doc.getElementById("link4").href);
        assertEquals("Relative URL should be resolved", 'http://example.com/path/to/docroot/index.html#here',
                     doc.getElementById("link5").href);
        assertEquals("Relative URL should be resolved", 'http://example.com/protocol/avoidance.html',
                     doc.getElementById("link6").href);
      }

      testLocal();
      testRemote();

      testBase();
    },
    numeric_values : function() {

      var html = '\
            <html>\
              <body>\
                <td data-year="2011" data-month="0" data-day="9">\
                  <a href="#" class=" ">9</a> \
                </td>\
              </body>\
            </html>',
          document = jsdom.jsdom(html),
          a        = document.body.children.item(0);

      a.innerHTML = 9;
      a.setAttribute('id', 123);

      assertTrue("Element stringify", "9" === a.innerHTML);
      assertTrue("Attribute stringify",
                 "123" === a.getAttributeNode('id').nodeValue);
    },
    auto_tostring : function() {
      var buffer = fs.readFileSync(__dirname + "/files/env.html"),
          caught = false,
          dom    = null,
          count  = 0;

      try {
        dom = jsdom.jsdom(buffer);
      } catch (e) {
        caught = true;
      }

      assertFalse("buffer's should automatically be stringified", caught);
      count = dom.documentElement.getElementsByTagName("*").length;
      assertEquals("should parse as per usual", count, 3)
    },

    document_should_expose_location : function() {
      var window = jsdom.jsdom("").createWindow();
      assertTrue('document.location and window.location', 
                   window.document.location === window.location);
    },
<<<<<<< HEAD
    
    script_execution_in_body : function() {
      var window, caught = false;
      
      try {
        window = jsdom.jsdom('<html><body><script>document.body.innerHTML = "monkey"</script></body></html>').createWindow();
      } catch (e) {
        console.log(e.stack)
        caught = true;
      }
      assertFalse('execution should work as expected', caught);
=======

    mutation_events : function() {
      var document = jsdom.jsdom();
      document.implementation.addFeature('MutationEvents', '2.0');
      var created = '';
      var removed = '';
      document.addEventListener('DOMNodeInserted', function(ev) {
        created += ev.target.tagName;
      });
      document.addEventListener('DOMNodeRemoved', function(ev) {
        removed += ev.target.tagName;
      });
      var h1 = document.createElement('h1');
      var h2 = document.createElement('h2');
      var h3 = document.createElement('h3');
      document.body.appendChild(h2);
      document.body.insertBefore(h1, h2);
      document.body.insertBefore(h3, null);
      assertEquals("an event should be dispatched for each created element", 'H2H1H3', created);
      document.body.removeChild(h1);
      document.body.insertBefore(h3, h2);
      assertEquals("an event should be dispatched for each removed element", 'H1H3', removed);
    },

    remove_listener_in_handler: function() {
      var document = jsdom.jsdom();
      var h1 = 0, h2 = 0;

      // Event handler that removes itself
      function handler1() {
        h1++;
        document.removeEventListener('click', handler1);
      }

      function handler2() {
        h2++;
      }

      document.addEventListener('click', handler1);
      document.addEventListener('click', handler2);

      var ev = document.createEvent('MouseEvents');
      ev.initEvent('click', true, true);

      document.dispatchEvent(ev);
      assertEquals("handler1 must be called once", 1, h1);
      assertEquals("handler2 must be called once", 1, h2);

      document.dispatchEvent(ev);
      assertEquals("handler1 must be called once", 1, h1);
      assertEquals("handler2 must be called twice", 2, h2);
>>>>>>> cd2574cd
    }
};<|MERGE_RESOLUTION|>--- conflicted
+++ resolved
@@ -492,8 +492,7 @@
       assertTrue('document.location and window.location', 
                    window.document.location === window.location);
     },
-<<<<<<< HEAD
-    
+
     script_execution_in_body : function() {
       var window, caught = false;
       
@@ -504,7 +503,7 @@
         caught = true;
       }
       assertFalse('execution should work as expected', caught);
-=======
+    },
 
     mutation_events : function() {
       var document = jsdom.jsdom();
@@ -556,6 +555,5 @@
       document.dispatchEvent(ev);
       assertEquals("handler1 must be called once", 1, h1);
       assertEquals("handler2 must be called twice", 2, h2);
->>>>>>> cd2574cd
     }
 };