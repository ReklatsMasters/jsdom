--- conflicted
+++ resolved
@@ -324,20 +324,6 @@
 core.Node.NOTATION_NODE               = NOTATION_NODE;
 
 core.Node.prototype = {
-<<<<<<< HEAD
-  ELEMENT_NODE                : 1,
-  ATTRIBUTE_NODE              : 2,
-  TEXT_NODE                   : 3,
-  CDATA_SECTION_NODE          : 4,
-  ENTITY_REFERENCE_NODE       : 5,
-  ENTITY_NODE                 : 6,
-  PROCESSING_INSTRUCTION_NODE : 7 ,
-  COMMENT_NODE                : 8,
-  DOCUMENT_NODE               : 9,
-  DOCUMENT_TYPE_NODE          : 10,
-  DOCUMENT_FRAGMENT_NODE      : 11,
-  NOTATION_NODE               : 12,
-=======
   _attributes: null,
   _childNodes: null,
   _childNodesList: null,
@@ -362,7 +348,6 @@
   DOCUMENT_TYPE_NODE          : DOCUMENT_TYPE_NODE,
   DOCUMENT_FRAGMENT_NODE      : DOCUMENT_FRAGMENT_NODE,
   NOTATION_NODE               : NOTATION_NODE,
->>>>>>> c193eb8a
 
   get children() {
     return this._childrenList;
