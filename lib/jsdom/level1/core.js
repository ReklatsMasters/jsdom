--- conflicted
+++ resolved
@@ -499,15 +499,10 @@
         this._ownerDocument._ids[this.id] = this;
       }
     }
-<<<<<<< HEAD
-    for (var i=0, l=this._childNodes.length; i<l; i++) {
-      if (this._childNodes[i]._addIds) {
-       this._childNodes[i]._addIds();
-=======
+
     for (var i=0;i<this._childNodes.length;i++) {
       if (this._childNodes[i]._attach) {
        this._childNodes[i]._attach();
->>>>>>> fdd605c7
       }
     }
   },
@@ -862,16 +857,11 @@
   /* returns Node */
   removeNamedItem: function(/* string */ name) {
     var prev = core.NamedNodeMap.prototype.removeNamedItem.call(this, name);
-<<<<<<< HEAD
-    prev._parentNode = null;
-    this._parentNode._modified();
-=======
     var p = this._parentNode;
 
     prev._ownerElement = null;
     p._attrModified(name);
     p._modified();
->>>>>>> fdd605c7
 
     var doc = this._ownerDocument;
 
@@ -988,15 +978,6 @@
       attr.value = value;
       this._attributes.setNamedItem(attr);
     }
-
-<<<<<<< HEAD
-    if (name === 'id') {
-        if (this._addIds) {
-            this._addIds();
-        }
-    }
-=======
->>>>>>> fdd605c7
   }, //raises: function(DOMException) {},
 
   /* returns string */
