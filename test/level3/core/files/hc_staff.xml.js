--- conflicted
+++ resolved
@@ -1,9 +1,6 @@
 var dom = require("../../../../lib/jsdom/level3/core").dom.level3.core;
-<<<<<<< HEAD
 var util = require("../../../../lib/jsdom/util");
-=======
-
->>>>>>> fdd605c7
+
 exports.hc_staff = function() {
 
   var doc = new dom.Document("html");
